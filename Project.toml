name = "COBRA"
uuid = "58298e0b-d05c-52ec-a210-0694647ebfc7"
version = "0.3.2"

[deps]
CPLEX = "a076750e-1247-5638-91d2-ce28b192dca0"
Distributed = "8ba89e20-285c-5b6f-9357-94700520ee1b"
GLPK = "60bf3e95-4087-53dc-ae20-288a0d20c6a6"
GLPKMathProgInterface = "3c7084bd-78ad-589a-b5bb-dbd673274bea"
HTTP = "cd3eb016-35fb-5094-929b-558a96fad6f3"
LinearAlgebra = "37e2e46d-f89d-539d-b4ee-838fcccc9c8e"
MAT = "23992714-dd62-5051-b70f-ba57cb901cac"
MathProgBase = "fdba3010-5040-5b88-9595-932c9decdf73"
Pkg = "44cfe95a-1eb2-52ea-b672-e2afdf69b78f"
SparseArrays = "2f01184e-e22b-5df5-ae63-d93ebab69eaf"

[compat]
CPLEX = "0.6"
<<<<<<< HEAD
GLPK = "0.12"
GLPKMathProgInterface = "0.4, 0.5"
HTTP = "0.8"
MAT = "0.7"
=======
GLPK = "0.12, 0.13"
GLPKMathProgInterface = "0.4"
HTTP = "0.8"
MAT = "0.7, 0.8"
>>>>>>> efd16811
MathProgBase = "0.7"
julia = "1"

[extras]
CPLEX = "a076750e-1247-5638-91d2-ce28b192dca0"
GLPK = "60bf3e95-4087-53dc-ae20-288a0d20c6a6"
GLPKMathProgInterface = "3c7084bd-78ad-589a-b5bb-dbd673274bea"
Gurobi = "2e9cd046-0924-5485-92f1-d5272153d98b"
MAT = "23992714-dd62-5051-b70f-ba57cb901cac"
MATLAB = "10e44e05-a98a-55b3-a45b-ba969058deb6"
Test = "8dfed614-e22c-5e08-85e1-65c5234f0b40"

[targets]
test = ["GLPKMathProgInterface", "GLPK", "Test"]<|MERGE_RESOLUTION|>--- conflicted
+++ resolved
@@ -16,17 +16,11 @@
 
 [compat]
 CPLEX = "0.6"
-<<<<<<< HEAD
 GLPK = "0.12"
 GLPKMathProgInterface = "0.4, 0.5"
 HTTP = "0.8"
 MAT = "0.7"
-=======
 GLPK = "0.12, 0.13"
-GLPKMathProgInterface = "0.4"
-HTTP = "0.8"
-MAT = "0.7, 0.8"
->>>>>>> efd16811
 MathProgBase = "0.7"
 julia = "1"
 
