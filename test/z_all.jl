--- conflicted
+++ resolved
@@ -97,11 +97,7 @@
 # test if an infeasible solution status is returned
 solver = changeCobraSolver(solverName, solParams)
 m, x, c = buildlp([1.0, 0.0], [2.0 1.0], '<', -1.0, solver.handle)
-<<<<<<< HEAD
-retObj, retFlux, retStat = loopFBA(m, 1, 2)
-=======
 retObj, retFlux, retStat = loopFBA(m, x, c, 1, 2)
->>>>>>> a245f735
 if solverName == "Clp" || solverName == "Gurobi" || solverName == "CPLEX" || solverName == "Mosek"
     @test retStat[1] == 0 # infeasible
 else
@@ -124,11 +120,7 @@
 
 # solve an unbounded problem using loopFBA
 m, x, c = buildlp([0.0, -1.0], [-1.0 2.0], '<', [0.0], solver.handle)
-<<<<<<< HEAD
-retObj, retFlux, retStat = loopFBA(m, 1, 2, 2, 1)
-=======
 retObj, retFlux, retStat = loopFBA(m, x, c, 1, 2, 2, 1)
->>>>>>> a245f735
 if solver.name == "Clp" || solver.name == "Gurobi" || solver.name == "GLPK" || solver.name == "Mosek"
     @test isequal(retStat, [2, NaN]) # unbounded and not solved
 elseif solver.name == "CPLEX"
