#-------------------------------------------------------------------------------------------
#=
    Purpose:    Load a COBRA model from an existing .mat file
    Author:     Laurent Heirendt - LCSB - Luxembourg
    Date:       September 2016
=#

#-------------------------------------------------------------------------------------------
"""
    LPproblem(S, b, c, lb, ub, osense, csense, rxns, mets)

General type for storing an LP problem which contains the following fields:

- `S`:              LHS matrix (m x n)
- `b`:              RHS vector (m x 1)
- `c`:              Objective coefficient vector (n x 1)
- `lb`:             Lower bound vector (n x 1)
- `ub`:             Upper bound vector (n x 1)
- `osense`:         Objective sense (scalar; -1 ~ "max", +1 ~ "min")
- `csense`:         Constraint senses (m x 1, 'E' or '=', 'G' or '>', 'L' ~ '<')
- `solver`:         A `::SolverConfig` object that contains a valid `handle` to the solver

"""

mutable struct LPproblem
    S       ::Union{SparseMatrixCSC{Float64,Int64}, AbstractMatrix}
    b       ::Array{Float64,1}
    c       ::Array{Float64,1}
    lb      ::Array{Float64,1}
    ub      ::Array{Float64,1}
    osense  ::Int8
    csense  ::Array{Char,1}
    rxns    ::Array{String,1}
    mets    ::Array{String,1}
end

#-------------------------------------------------------------------------------------------
"""
    loadModel(fileName, modelName::String="model", printLevel)

Function used to load a COBRA model from an existing .mat file

# INPUTS

- `filename`:       Name of the `.mat` file that contains the model structure

# OPTIONAL INPUTS

- `modelName`:      String with the name of the model structure (default: "model")
- `printLevel`:     Verbose level (default: 1). Mute all output with `printLevel = 0`.

# OUTPUTS

- `LPproblem()`     `:LPproblem` object with filled fields from `.mat` file

# Examples

- Minimum working example
```julia
julia> loadModel("myModel.mat")
```

- Full input/output example
```julia
julia> model = loadModel("myModel.mat", "myModelName", 2);
```

See also: `MAT.jl`, `matopen()`, `matread()`
"""
function loadModel(fileName::String, modelName::String="model", printLevel::Int=1)

    file = matopen(fileName)
    vars = matread(fileName)

    if exists(file, modelName)

        model     = vars[modelName]
        modelKeys = keys(model)
        cdPresent = false

        # set the model fields
        modelFields = ["ub", "lb", "osense", "c", "b", "csense", "rxns", "mets"]

        # determine if the model file contains a coupled model or not, i.e. if a C matrix is present
        if "C" in modelKeys && "d" in modelKeys
            if size(model["C"]) > (0, 0) && size(model["d"]) > (0, 0)
                # model is a coupled model
                if printLevel > 0
                    info("The model named $modelName loaded from $fileName is a coupled model.")
                end
                cdPresent = true
                S = [model["S"]; model["C"]]
            else
                error("The fields C and d are present in the loaded model structure $modelName in the $fileName, but are not of the right size.")
            end

            # set the model fields
            push!(modelFields, "d", "dsense", "ctrs")

<<<<<<< HEAD
            # load the vector d
            if modelFields[9] in modelKeys
                d = squeeze(model[modelFields[9]], 2)
            else
                error("The vector `$(modelFields[9])` does not exist in `$modelName`.")
=======
        # load the stoichiometric matrix A or S
        if matrixAS == "A" || matrixAS == "S"
            if matrixAS in modelKeys
                S = sparse(model[matrixAS])
            else
                S = sparse(model[(matrixAS == "S") ? "A" : "S"])
                error("Matrix `$matrixAS` does not exist in `$modelName`, but matrix `S` exists. Set `matrixAS = S` if you want to use `S`.")
>>>>>>> 4dd85cf6
            end
        else
            if "A" in modelKeys
                # legacy structure if a matrix A is present
                S = model["A"]
                if printLevel > 0
                    warn("The named $modelName loaded from $fileName is a coupled model, but has a legacy structure.")
                end
            else
                # model is an uncoupled model
                S = model["S"]
                if printLevel > 0
                    info("The model named $modelName loaded from $fileName is a uncoupled model.")
                end
            end
        end

        # determine the size of S
        nMets = size(S,1)
        nRxns = size(S,2)

        # load the upper bound vector ub
        if modelFields[1] in modelKeys
            ub = vec(model[modelFields[1]])
        else
            error("The vector `$(modelFields[1])` does not exist in `$modelName`.")
        end

        # load the lower bound vector lb
        if modelFields[2] in modelKeys
            lb = vec(model[modelFields[2]])
        else
            error("The vector `$(modelFields[2])` does not exist in `$modelName`.")
        end

        # load the objective sense osense
        if modelFields[3] in modelKeys
            osense = model[modelFields[3]]
        else
            osense = -1
            if printLevel > 0
                @info "The model objective is set to be maximized.\n"
            end
        end

        # load the objective vector c
        if modelFields[4] in modelKeys && osense != 0
            c = vec(model[modelFields[4]])
        else
            error("The vector `$(modelFields[4])` does not exist in `$modelName`.")
        end

        # load the right hand side vector b
        if modelFields[5] in modelKeys
            b = vec(model[modelFields[5]])
        else
            b = zeros(length(c))
            error("The vector `$(modelFields[5])` does not exist in `$modelName`.")
        end

        # load the constraint senses
        csense = fill('E',length(b)) # assume all equality constraints

        # initialize the dsense vector for the case of a coupled model
        if cdPresent
            dsense = fill('E',length(d))
        end

        if modelFields[6] in modelKeys
            for i = 1:length(csense)
                csense[i] = model[modelFields[6]][i][1] # convert to chars
            end

            # retrieve the dsense vector for a coupled model
            if cdPresent
                for i = 1:length(dsense)
                    dsense[i] = model[modelFields[10]][i][1] # convert to chars
                end
            end
        else
            if printLevel > 0
                @info "All constraints assumed equality constaints.\n"
            end
        end

        # load the reaction names vector
        if modelFields[7] in modelKeys
            rxns = vec(model[modelFields[7]])
        else
            error("The vector `$(modelFields[7])` does not exist in `$modelName`.")
        end

        # load the metabolites vector
        if modelFields[8] in modelKeys
            mets = vec(model[modelFields[8]])
        else
            error("The vector `$(modelFields[8])` does not exist in `$modelName`.")
        end

        if cdPresent
            # load the contraints vector
            if modelFields[8] in modelKeys
                ctrs = squeeze(model[modelFields[11]], 2)
            else
                error("The vector `$(modelFields[11])` does not exist in `$modelName`.")
            end

            # append the d, dsense, and mets vectors for a coupled model
            b = [b; d]
            csense = [csense; dsense]
            mets = [mets; ctrs]
        end

        return LPproblem(S, b[1:nMets], c[1:nRxns], lb[1:nRxns], ub[1:nRxns], osense, csense[1:nMets], rxns, mets)
    else
        error("The variable named `$modelName` does not exist. Please set `$modelName` to a known variable in the `.mat` file.")
    end

end

# keep legacy signature
loadModel(fileName, matrixAS::String="S", modelName::String="model", modelFields::Array{String,1}=["ub", "lb", "osense", "c", "b", "csense", "rxns", "mets"], printLevel::Int=1) = loadModel(fileName, modelName, printLevel)

export loadModel
#-------------------------------------------------------------------------------------------<|MERGE_RESOLUTION|>--- conflicted
+++ resolved
@@ -97,21 +97,11 @@
             # set the model fields
             push!(modelFields, "d", "dsense", "ctrs")
 
-<<<<<<< HEAD
             # load the vector d
             if modelFields[9] in modelKeys
-                d = squeeze(model[modelFields[9]], 2)
+                d = vec(model[modelFields[9]])
             else
                 error("The vector `$(modelFields[9])` does not exist in `$modelName`.")
-=======
-        # load the stoichiometric matrix A or S
-        if matrixAS == "A" || matrixAS == "S"
-            if matrixAS in modelKeys
-                S = sparse(model[matrixAS])
-            else
-                S = sparse(model[(matrixAS == "S") ? "A" : "S"])
-                error("Matrix `$matrixAS` does not exist in `$modelName`, but matrix `S` exists. Set `matrixAS = S` if you want to use `S`.")
->>>>>>> 4dd85cf6
             end
         else
             if "A" in modelKeys
