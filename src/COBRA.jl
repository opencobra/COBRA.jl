--- conflicted
+++ resolved
@@ -18,15 +18,8 @@
     # include the load file to load a model of .mat format
     import Pkg
     using SparseArrays, Distributed, LinearAlgebra
-<<<<<<< HEAD
-    using MAT, JuMP
+    using MAT, MathOptInterface, JuMP
     using MATLAB
-=======
-    using MAT, MathOptInterface, JuMP
-    if "MATLAB" in keys(Pkg.installed())
-        using MATLAB
-    end
->>>>>>> 8464e184
 
     include("checkSetup.jl")
     checkSysConfig(0)
