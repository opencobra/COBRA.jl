--- conflicted
+++ resolved
@@ -370,19 +370,11 @@
         end
         
         if performOptim
-<<<<<<< HEAD
-            
+
             # Set the objective vector coefficients
             c = zeros(nRxns)
             c[rxnsList[k]] = 1000.0 # set the coefficient of the current FBA to 1000
-                        
-=======
-
-            # Set the objective vector coefficients
-            c = zeros(nRxns)
-            c[rxnsList[k]] = 1000.0 # set the coefficient of the current FBA to 1000
-
->>>>>>> a245f735
+
             # change the sense of the optimization
             if j == 1
                 if iRound == 0
@@ -397,11 +389,7 @@
                     end
                 end
             end
-<<<<<<< HEAD
-            
-=======
-
->>>>>>> a245f735
+
             if logFiles
                 # save individual logFiles with the CPLEX solver
                 if isdefined(m, :inner) && string(typeof(m.inner)) == "CPLEX.Model"
@@ -409,20 +397,12 @@
                 end
             end
 
-<<<<<<< HEAD
-            # solve the model using the general MathProgBase interface
-=======
             # solve the model
->>>>>>> a245f735
             status, objval, sol = solvelp(m, x)
 
             # retrieve the solution status
             statLP = status
-<<<<<<< HEAD
-            
-=======
-
->>>>>>> a245f735
+
             # output the solution, save the minimum and maximum fluxes
             if statLP == MathOptInterface.TerminationStatusCode(1)
                 # retrieve the objective value
