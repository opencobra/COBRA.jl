#-------------------------------------------------------------------------------------------
#=
    Purpose:    Implementation of distributedFBA
    Author:     Laurent Heirendt - LCSB - Luxembourg
    Date:       September 2016
=#

#-------------------------------------------------------------------------------------------
"""
    preFBA!(model, solver, optPercentage, osenseStr, rxnsList, printLevel)

Function that solves the original FBA, adds the objective value as a constraint to the
stoichiometric matrix of the model, and changes the RHS vector `b`. Note that the `model` object is changed.

# INPUTS

- `model`:          An `::LPproblem` object that has been built using the `loadModel` function.
                        All fields of `model` must be available.
- `solver`:         A `::SolverConfig` object that contains a valid `handle` to the solver

# OPTIONAL INPUTS

- `optPercentage`:  Only consider solutions that give you at least a certain percentage of the optimal solution (default: 0%)
- `osenseStr`:      Sets the optimization mode of the original FBA ("max" or "min", default: "max")
- `rxnsList`:       List of reactions to analyze (default: all reactions)
- `printLevel`:     Verbose level (default: 1). Mute all output with `printLevel = 0`.

# OUTPUTS

- `objValue`:       Optimal objective value of the original FBA problem
- `fbaSol`:         Solution vector that corresponds to the optimal objective value

# EXAMPLES

- Minimum working example:
```julia
julia> preFBA!(model, solver)
```

- Full input/output example
```julia
julia> optSol, fbaSol = preFBA!(model, solver, optPercentage, objective)
```

See also: `solveCobraLP()`, `distributedFBA()`

"""

function preFBA!(model, solver, optPercentage::Float64=0.0, osenseStr::String="max",
                 rxnsList::Array{Int, 1}=ones(Int, length(model.rxns)), printLevel::Int=1)

    # constants
    OPT_PERCENTAGE = 90.0
    tol = 1e-6

    # determine the size of the stoichiometric matrix
    (nMets, nRxns) = size(model.S)
    if printLevel > 0
        println("\n >> Size of stoichiometric matrix: ($nMets, $nRxns)\n")
    end

    # determine the number of reactions that shall be considered
    nRxnsList = length(rxnsList)

    # provide a warning when the optPercentage is higher than 90%
    if optPercentage > OPT_PERCENTAGE
        if printLevel > 0
            printstyled("The value of optPercentage is higher than 90%. The solution process might take longer than expected.\n\n"; color=:cyan)
        end
    end

    # determine constraints for the correct space (0-100% of the full space)
    if count(!iszero, model.c) > 0
        hasObjective = true

        # solve the original LP problem
        status, objval, sol = solveCobraLP(model, solver)
<<<<<<< HEAD
        
=======

>>>>>>> 8464e184
        if status == MathOptInterface.TerminationStatusCode(1)
            # retrieve the solution to the initial LP
            FBAobj = objval

            # retrieve the solution vector
            fbaSol = sol

            if osenseStr == "max"
                objValue = floor(FBAobj/tol) * tol * optPercentage / 100.0
            else
                objValue = ceil(FBAobj/tol) * tol * optPercentage / 100.0
            end
        else
            error("No optimal solution found to the orginal FBA problem!\n")
        end
    else
        hasObjective = false
        fbaSol = NaN
    end
    
    # add a condition if the LP has an extra condition based on the FBA solution
    if hasObjective
        if printLevel > 0
            printstyled("preFBA! [osenseStr = $osenseStr]: FBAobj = $FBAobj, optPercentage = $optPercentage, objValue = optPercentage * FBAobj = $objValue, norm(fbaSol) = $(norm(fbaSol)).\n\n"; color=:blue)
        end

        # add a row in the stoichiometric matrix
        model.S = [model.S; model.c']

        # add an element in the b vector
        model.b = [model.b; objValue]

        # change the sense of the constraints vector based on the objective sense
        if osenseStr == "max"
            push!(model.csense, '>')
        else
            push!(model.csense, '<')
        end

        return FBAobj, fbaSol
    else
        if printLevel > 0
            printstyled("No objective set (`c` is zero). objValue and fbaSol not defined. optPercentage = $optPercentage.\n\n"; color=:blue)
        end
        return nothing
    end

end
#-------------------------------------------------------------------------------------------
"""
    splitRange(model, rxnsList, nWorkers, strategy, printLevel)

Function splits a reaction list in blocks for a certain number of workers according to
a selected strategy. Generally , `splitRange()` is called before the FBAs are distributed.

# INPUTS

- `model`:          An `::LPproblem` object that has been built using the `loadModel` function.
                        All fields of `model` must be available.
- `rxnsList`:       List of reactions to analyze (default: all reactions)

# OPTIONAL INPUTS

- `nWorkers`:       Number of workers as initialized using `createPool()` or similar
- `strategy`:       Number of the splitting strategy
    - 0: Blind splitting: default random distribution
    - 1: Extremal dense-and-sparse splitting: every worker receives dense and sparse reactions, starting from both extremal indices of the sorted column density vector
    - 2: Central dense-and-sparse splitting: every worker receives dense and sparse reactions, starting from the beginning and center indices of the sorted column density vector
- `printLevel`:     Verbose level (default: 1). Mute all output with `printLevel = 0`.

# OUTPUTS

- `rxnsKey`:        Structure with vector for worker `p` with start and end indices of each block

# EXAMPLES

- Minimum working example
```julia
julia> splitRange(model, rxnsList, 2)
```

- Selection of the splitting strategy 2 for 4 workers
```julia
julia> splitRange(model, rxnsList, 4, 2)
```

See also: `distributeFBA()`

"""

function splitRange(model, rxnsList, nWorkers::Int=1, strategy::Int=0, printLevel::Int=1)

    # determine number of reactions for each worker
    pRxnsWorker = convert(Int, ceil(length(rxnsList) / nWorkers))

    # determine the length of the rxnsList
    NrxnsList = length(rxnsList)

    # output the average load per worker and the splitting strategy
    if printLevel > 0
        printstyled("Average load per worker: $pRxnsWorker reactions ($nWorkers workers).\n"; color=:blue)
        printstyled("Splitting strategy is $strategy.\n\n"; color=:blue)
    end

    # define indices for each worker p
    istart      = zeros(Int, nWorkers)
    iend        = zeros(Int, nWorkers)
    istart[1]   = 1
    iend[1]     = pRxnsWorker
    rxnsKey     = [] # either UnitRange or Int

    # determine the row and column densities
    if strategy > 0

        # intialize vectors for start and end indices of each block
        startMarker1  = zeros(Int, nWorkers)
        endMarker1    = zeros(Int, nWorkers)
        startMarker2  = zeros(Int, nWorkers)
        endMarker2    = zeros(Int, nWorkers)

        # retrieve the number of metabolites and reactions
        Nmets, Nrxns  = size(model.S)

        # intialize column and row density vectors
        cdVect        = zeros(NrxnsList)

        # loop through the number of reactions and determine the column density
        for i in 1:NrxnsList
              S_sparseVector = sparsevec(model.S[:, rxnsList[i]])
              cdVect[i] = nnz(S_sparseVector) / Nmets * 100.0
        end

        # initialize counter vectors
        rxnsVect = rxnsList

        # retrieve the indices of the permutation
        indexcdVect = sortperm(cdVect)

        # sort the column and row density vectors accordingly
        sortedrxnsVect = rxnsVect[indexcdVect]

        # determine the number of reactions per worker
        pRxnsHalfWorker = convert(Int, ceil(NrxnsList / (2 * nWorkers)))

        for p in 1:nWorkers
            # strategy 1
            if strategy == 1
                startMarker1[p] = (p - 1) * pRxnsHalfWorker + 1
                endMarker1[p]   = p * pRxnsHalfWorker

                startMarker2[p] = startMarker1[p] + convert(Int, ceil(NrxnsList / 2.0))
                endMarker2[p]   = endMarker1[p] + convert(Int, ceil(NrxnsList / 2.0))

            # strategy 2
            elseif strategy == 2
                startMarker1[p] = (p-1) * pRxnsHalfWorker + 1
                endMarker1[p]   = p * pRxnsHalfWorker

                startMarker2[p] = convert(Int, ceil(NrxnsList / 2.0)) + startMarker1[p]
                endMarker2[p]   = startMarker2[p] + pRxnsHalfWorker + 1
            end

            if strategy == 1 || strategy == 2
                # avoid start indices beyond the total number of reactions
                if startMarker1[p] > NrxnsList startMarker1[p] = NrxnsList end
                if startMarker2[p] > NrxnsList startMarker2[p] = NrxnsList end

                # avoid end indices beyond the total number of reactions
                if endMarker1[p] > NrxnsList endMarker1[p] = NrxnsList end
                if endMarker2[p] > NrxnsList endMarker2[p] = NrxnsList end

                # avoid flipped chunks
                if startMarker1[p] > endMarker1[p] startMarker1[p] = endMarker1[p] end
                if startMarker2[p] > endMarker2[p] startMarker2[p] = endMarker2[p] end
            end # end if strategy == 1 || strategy == 2

        end # end for loop
    end # end if strategy > 0

    # determine indices for chunks distributed to parallel workers
    if nWorkers > 1
        for p = 1:nWorkers
            if p > 1 && strategy == 0
                # determine the start and end of each chunk
                istart[p] = 1 + pRxnsWorker * (p - 1)
                iend[p]   = istart[p] + pRxnsWorker - 1

                # avoid start indices beyond the total number of reactions
                if istart[p] > NrxnsList istart[p] = NrxnsList end

                # avoid end indices beyond the total number of reactions
                if iend[p] > NrxnsList iend[p] = NrxnsList end

                # avoid flipped chunks
                if istart[p] > iend[p] istart[p] = iend[p] end
            end # end if p > 1

            # prepare the vector with all the reactions distributed per worker p
            if strategy == 1 || strategy == 2
                push!(rxnsKey, [sortedrxnsVect[startMarker1[p]:endMarker1[p]]; sortedrxnsVect[startMarker2[p]:endMarker2[p]]])
            else
                push!(rxnsKey, istart[p]:iend[p])
            end
        end #end for loop
    end

    return rxnsKey

end

#-------------------------------------------------------------------------------------------
"""
    loopFBA(m, rxnsList, nRxns, rxnsOptMode, iRound, pid, resultsDir, logFiles, onlyFluxes, printLevel)

Function used to perform a loop of a series of FBA problems using the CPLEX solver
Generally, `loopFBA` is called in a loop over multiple workers and makes use of the
`CPLEX.jl` module.

# INPUTS

- `m`:              A MathProgBase.LinearQuadraticModel object with `inner` field
- `solver`:         A `::SolverConfig` object that contains a valid `handle`to the solver
- `rxnsList`:       List of reactions to analyze (default: all reactions)
- `nRxns`:          Total number of reaction in the model `m.inner`

# OPTIONAL INPUTS

- `rxnsOptMode`:    List of min/max optimizations to perform:
    - 0: only minimization
    - 1: only maximization
    - 2: minimization & maximization
      [default: all reactions are minimized and maximized, i.e. 2+zeros(Int,length(model.rxns))]
- `iRound`:         Index of optimization round
    - 0: minimization
    - 1: maximization
- `pid`:            Julia ID of launched process
- `resultsDir`:     Path to results folder (default is a `results` folder in the Julia package directory)
- `logFiles`:       (only available for CPLEX) Boolean to write a solver logfile of each optimization (default: false)
- `onlyFluxes`:     Save only minFlux and maxFlux if true and will return placeholders for `fvamin`, `fvamax`, `statussolmin`, or `statussolmax` (applicable for quick checks of large models, default: false)
- `printLevel`:     Verbose level (default: 1). Mute all output with `printLevel = 0`.

# OUTPUTS

- `retObj`:         Vector with optimal (either `min` or `max`) solutions (objective values)
- `retFlux`:        Array of solution vectors corresponding to the vector with the optimal objective values
                    (either `min` or `max`)
- `retStat`:        Vector with the status of the solver of each FBA (default: initialized with `-1`)
    - 0:   LP problem is infeasible
    - 1:   LP problem is optimal
    - 2:   LP problem is unbounded
    - 3:   Solver for the LP problem has hit a user limit
    - 4:   LP problem is infeasible or unbounded
    - 5:   LP problem has a non-documented solution status
    - < 0: returned original solution status of solver (only CPLEX supported)

# EXAMPLES

- Minimum working example
```julia
julia> loopFBA(m, rxnsList, nRxns)
```

See also: `distributeFBA()`, `MathProgBase.HighLevelInterface`

"""

function loopFBA(m, x, c, rxnsList, nRxns::Int, rxnsOptMode=2 .+ zeros(Int, length(rxnsList)), iRound::Int=0, pid::Int=1,
                 resultsDir::String=joinpath(mkpath("COBRA"), "..")*"/results", logFiles::Bool=false, onlyFluxes::Bool=false, printLevel::Int=1)

    # initialize vectors and counters
    retObj = zeros(nRxns)
    retStat = NaN * zeros(Int, nRxns)
    j = 1

    # declare the return flux matrix
    if !onlyFluxes
        retFlux = NaN * ones(nRxns, length(rxnsList))
    else
        retFlux = NaN * ones(1, 1)
    end

    # loop over all the reactions
    for k = 1:length(rxnsList)

        # determine the optimization mode
        if (rxnsOptMode[k] == 0 && iRound == 0) || (rxnsOptMode[k] == 1 && iRound == 1) || (rxnsOptMode[k] == 2)
            performOptim = true
        else
            performOptim = false
        end
        
        if performOptim
            
            # Set the objective vector coefficients
            c = zeros(nRxns)
            c[rxnsList[k]] = 1000.0 # set the coefficient of the current FBA to 1000
                        
            # change the sense of the optimization
            if j == 1
                if iRound == 0
                    @objective(m, Min, c' * x)
                    if printLevel > 0
                        println(" -- Minimization (iRound = $iRound). Block $pid [$(length(rxnsList))/$nRxns].")
                    end
                else
                    @objective(m, Max, c' * x)
                    if printLevel > 0
                        println(" -- Maximization (iRound = $iRound). Block $pid [$(length(rxnsList))/$nRxns].")
                    end
                end
            end
            
            if logFiles
                # save individual logFiles with the CPLEX solver
                if isdefined(m, :inner) && string(typeof(m.inner)) == "CPLEX.Model"
                    CPLEX.set_logfile(m.inner.env, "$resultsDir/logs/$((iRound == 0 ) ? "min" : "max")-myLogFile-$(rxnsList[k]).log")
                end
            end

            # solve the model using the general MathProgBase interface
            status, objval, sol = solvelp(m, x)

            # retrieve the solution status
            statLP = status
            
            # output the solution, save the minimum and maximum fluxes
            if statLP == MathOptInterface.TerminationStatusCode(1)
                # retrieve the objective value
                retObj[rxnsList[k]] = objval / 1000.0  # solutionLP.sol[rxnsList[k]]

                # retrieve the solution vector
                if !onlyFluxes
                    retFlux[:, k] = sol
                end

                # return the solution status
                retStat[rxnsList[k]] = 1 # LP problem is optimal

            elseif statLP == MathOptInterface.TerminationStatusCode(2)
                retStat[rxnsList[k]] = 0 # LP problem is infeasible

            elseif statLP == MathOptInterface.TerminationStatusCode(6)
                retStat[rxnsList[k]] = 2 # LP problem is unbounded

            elseif statLP == MathOptInterface.TerminationStatusCode(11)
                retStat[rxnsList[k]] = 3 # Solver for the LP problem has hit a user limit

            elseif statLP == MathOptInterface.TerminationStatusCode(6)
                retStat[rxnsList[k]] = 4 # LP problem is infeasible or unbounded

            else
                if isdefined(m, :inner) && string(typeof(m.inner)) == "CPLEX.Model"
                    retStat[rxnsList[k]] = - CPLEX.get_status_code(m.inner)
                else
                    retStat[rxnsList[k]] = 5 # LP problem has a non-documented solution status
                end
            end

            j = j + 1 # increase the counter for the return flux vector
        end # end condition performOptim
    end #end k loop

    return retObj, retFlux, retStat

end

# ------------------------------------------------------------------------------------------
"""
    distributedFBA(model, solver, nWorkers, optPercentage, objective, rxnsList, strategy, rxnsOptMode, preFBA, saveChunks, resultsDir, logFiles, onlyFluxes, printLevel)

Function to distribute a series of FBA problems across one or more workers that have been
initialized using the `createPool` function (or similar).

# INPUTS

- `model`:          An `::LPproblem` object that has been built using the `loadModel` function.
                        All fields of `model` must be available.
- `solver`:         A `::SolverConfig` object that contains a valid `handle` to the solver
- `nWorkers`:       Number of workers as initialized using `createPool()` or similar

# OPTIONAL INPUTS

- `optPercentage`:  Only consider solutions that give you at least a certain percentage of the optimal solution (default: 0%).
- `objective`:      Objective ("min" or "max") (default: "max")
- `rxnsList`:       List of reactions to analyze (default: all reactions)
- `strategy`:       Number of the splitting strategy
    - 0: Blind splitting: default random distribution
    - 1: Extremal dense-and-sparse splitting: every worker receives dense and sparse reactions, starting from both extremal indices of the sorted column density vector
    - 2: Central dense-and-sparse splitting: every worker receives dense and sparse reactions, starting from the beginning and center indices of the sorted column density vector
- `rxnsOptMode`:    List of min/max optimizations to perform:
    - 0: only minimization
    - 1: only maximization
    - 2: minimization & maximization
      [default: all reactions are minimized and maximized, i.e. `2+zeros(Int,length(model.rxns))]`
- `preFBA`:         Solve the original FBA and add a percentage condition (Boolean variable, default: `false`). Set to `true` for flux variability analysis.
- `saveChunks`:     Save the fluxes of the minimizations and maximizations in individual files on each worker (applicable for large models, default: false)
- `resultsDir`:     Path to results folder (default is a `results` folder in the Julia package directory)
- `logFiles`:       Boolean to write a solver logfile of each optimization (folder `resultsDir/logs` is automatically created. default: false)
- `onlyFluxes`:     Save only minFlux and maxFlux if true and will return placeholders for `fvamin`, `fvamax`, `statussolmin`, or `statussolmax` (applicable for quick checks of large models, default: false)
- `printLevel`:     Verbose level (default: 1). Mute all output with `printLevel = 0`.

# OUTPUTS

- `minFlux`:        Minimum flux for each reaction
- `maxFlux`:        Maximum flux for each reaction
- `optSol`:         Optimal solution of the initial FBA (if `preFBA` set to `true`)
- `fbaSol`:         Solution vector of the initial FBA (if `preFBA` set to `true`)
- `fvamin`:         Array with flux values for the considered reactions (minimization) (if `onlyFluxes` set to `false`)
      Note: `fvamin` is saved in individual `.mat` files when `saveChunks` is `true`.
- `fvamax`:         Array with flux values for the considered reactions (maximization) (if `onlyFluxes` set to `false`)
      Note: `fvamax` is saved in individual `.mat` files when `saveChunks` is `true`.
- `statussolmin`:   Vector of solution status for each reaction (minimization) (if `onlyFluxes` set to `false`)
- `statussolmax`:   Vector of solution status for each reaction (maximization) (if `onlyFluxes` set to `false`)

# EXAMPLES

- Minimum working example
```julia
julia> minFlux, maxFlux = distributedFBA(model, solver)
```

- Flux variability analysis with optPercentage = 90% (on 4 workers)
```julia
julia> minFlux, maxFlux = distributedFBA(model, solver, nWorkers=4, optPercentage=90.0, preFBA=true)
```

- Full input/output example
```julia
julia> minFlux, maxFlux, optSol, fbaSol, fvamin, fvamax, statussolmin, statussolmax = distributedFBA(model, solver, nWorkers=nWorkers, logFiles=true)
```

- Save only the fluxes
```julia
julia> minFlux, maxFlux = distributedFBA(model, solver, preFBA=true, saveChunks=false, onlyFluxes=true)
```

- Save flux vectors in files
```julia
julia> minFlux, maxFlux, optSol, fbaSol, fvamin, fvamax, statussolmin, statussolmax = distributedFBA(model, solver)
```

See also: `preFBA!()`, `splitRange()`, `buildCobraLP()`, `loopFBA()`, or `fetch()`
"""

function distributedFBA(model, solver; nWorkers::Int=1, optPercentage::Union{Float64, Int64}=0.0, objective::String="max",
                        rxnsList=1:length(model.rxns), strategy::Int=0, rxnsOptMode=2 .+ zeros(Int, length(model.rxns)),
                        preFBA::Bool=false, saveChunks::Bool=false, resultsDir::String=joinpath(mkpath("COBRA"), "..")*"/results",
                        logFiles::Bool=false, onlyFluxes::Bool=false, printLevel::Int=1)

    # convert type of optPercentage
    if typeof(optPercentage) != Float64
        optPercentage = convert(Float64, optPercentage)
    end

    # determine an additional condition (flux variability analysis)
    if preFBA
        # calculate an FBA solution
        startTime = time()
        optSol, fbaSol = preFBA!(model, solver, optPercentage, objective)
        solTime = time() - startTime
        if printLevel > 0
            printstyled("Original FBA solved. Solution time: $solTime s.\n\n"; color=:green)
        end
    else
        # throw a warning message if preFBA = false and optPercentage > 0%
        if optPercentage > 0.0
            @warn "The value of optPercentage is > 0%, but preFBA = false. Set preFBA = true in order to take optPercentage into account.\n\n"
        end

        # define the optSol and fbaSol variables
        optSol = NaN
        fbaSol = NaN * zeros(length(model.rxns))
        if printLevel > 0
            printstyled("Original FBA. No additional constraints have been added.\n"; color=:blue)
        end
    end

    # determine the number of reactions and metabolites
    nRxns = length(model.rxns)
    nMets = length(model.mets)

    # define the lenght of the rxnsList
    nRxnsList = length(rxnsList)

    # intialize the flux vectors
    minFlux = NaN * zeros(nRxns)
    maxFlux = NaN * zeros(nRxns)

    # sanity check for very large models
    if nRxns > 60000 && !saveChunks && !onlyFluxes
        saveChunks = true
        if printLevel > 0
            @info "Trying to solve a model of $nRxns reactions. `saveChunks` has been set to `true`."
        end
    end

    # set saveChunks to false when only the maxFlux and minFlux arguments are requested
    if saveChunks && onlyFluxes
        saveChunks = false
        @warn "`saveChunks` has been set to `false`.\n"
    end

    if saveChunks || logFiles
        # create a folder for storing the results
        if !isdir("$resultsDir")
            mkdir("$resultsDir")
            if printLevel > 0
                printstyled("Directory `$resultsDir` created.\n"; color=:green)
            end
        else
            if printLevel > 0
                printstyled("Directory `$resultsDir` already exists.\n"; color=:cyan)
            end
        end
    end

    # create a folder for log files
    if logFiles && !isdir("$resultsDir/logs")
        mkdir("$resultsDir/logs")
        if printLevel > 0
            printstyled("Directory `$resultsDir/logs` created.\n"; color=:green)
        end
    end

    # initialize the flux matrices
    if !onlyFluxes
        if !saveChunks
            fvamax = NaN * zeros(nRxns, nRxns)
            fvamin = NaN * zeros(nRxns, nRxns)
        else
            # create a folder for storing the chunks of the fluxes of each minimization/maximization
            for folder = ["min", "max"]
                if !isdir("$resultsDir/fva$folder")
                    mkdir("$resultsDir/fva$folder")
                end
            end

            fvamin = NaN * zeros(1, 1)
            fvamax = NaN * zeros(1, 1)
        end
    else
        fvamin = NaN * zeros(1, 1)
        fvamax = NaN * zeros(1, 1)
        if printLevel > 0
            @info "Only the `minFlux` and `maxFlux` vectors will be calculated (solver solution status available in `statussolmin` and `statussolmax`).\n"
        end
    end

    # initialize the vectors to report the solution status
    statussolmin = NaN * zeros(Int, nRxns)
    statussolmax = NaN * zeros(Int, nRxns)

    # perform sanity checks
    if nRxnsList > nRxns
        rxnsList = 1:nRxns
        if printLevel > 0
            @warn "The `rxnsList` has more reactions than in the model. `rxnsList` shorted to the maximum number of reactions."
        end
    end

    if nRxns != nRxnsList
            if printLevel > 0
                println(" >> Only $nRxnsList ", (nRxnsList == 1) ? "reaction" : "reactions", " of $nRxns will be solved (~ $(nRxnsList * 100 / nRxns) %).\n")
            end
    else
        if printLevel > 0
            println(" >> All $nRxns reactions of the model will be solved (100 %).\n")
        end
    end

    # sanity checks for large models
    if nRxnsList > 20000 && nWorkers <= 4
        if printLevel > 0
            @warn "\nTrying to solve more than 20000 optimization problems on fewer than 4 workers. Memory might be limited."
            @info " >> Try running this analysis on a cluster, or use a larger parallel pool.\n"
        end
    end

    # sanity check for few reactions on a large pool
    if nRxnsList < nWorkers
        if printLevel > 0
            @warn "\nThe parallel pool of workers is larger than the number of reactions being solved."
            @info " >> Consider reducing the size of the parallel pool to free system resources.\n"
        end
    end

    # perform maximizations and minimizations in parallel
    if nWorkers > 1
        # partition and split the reactions among workers
        rxnsKey = splitRange(model, rxnsList, nWorkers, strategy, printLevel)

        # prepare array for storing remote references
        R = Array{Future}(undef, nWorkers, 2)

        # distribution across workers
        @sync for (p, pid) in enumerate(workers())
            for iRound = 0:1
                @async R[p, iRound + 1] = @spawnat (p + 1) begin
                    m = buildCobraLP(model, solver) # on each worker, the model must be built individually

                    # adjust the solver parameters based on the model
                    autoTuneSolver(m, nMets, nRxns, solver, pid)

                    # start the loop of FBA
                    loopFBA(m, rxnsList[rxnsKey[p]], nRxns, rxnsOptMode[rxnsKey[p]], iRound, pid, resultsDir, logFiles, onlyFluxes, printLevel)
                end
            end
        end

        # assemble the vectors
        @sync for (p, pid) in enumerate(workers())

            # save the minimum and maximum
            minFlux[rxnsList[rxnsKey[p]]] = fetch(R[p, 1])[1][rxnsList[rxnsKey[p]]]
            maxFlux[rxnsList[rxnsKey[p]]] = fetch(R[p, 2])[1][rxnsList[rxnsKey[p]]]

            # save the fluxes of each reaction
            if !onlyFluxes
                if saveChunks
                    if printLevel > 0
                        if p == 1 println() end
                        print(" Saving the minimum and maximum fluxes for reactions $(rxnsList[rxnsKey[p]]) from worker $p ... ")
                    end

                    # open 2 file streams
                    filemin = matopen("$resultsDir/fvamin/fvamin_$p.mat", "w")
                    filemax = matopen("$resultsDir/fvamax/fvamax_$p.mat", "w")

                    # saving the rxnsList and rxnsOptMode temporarily
                    tmpRxnsList = convertUnitRange(rxnsList[rxnsKey[p]])
                    tmpRxnsOptMode = convertUnitRange(rxnsOptMode[rxnsKey[p]])

                    # save the reaction key for each worker into each file (filemin)
                    write(filemin, "fvamin", fetch(R[p, 1])[2][:, :])
                    write(filemin, "rxnsList", tmpRxnsList)
                    write(filemin, "rxnsOptMode", tmpRxnsOptMode)

                    # save the reaction key for each worker into each file (filemax)
                    write(filemax, "fvamax", fetch(R[p, 2])[2][:, :])
                    write(filemax, "rxnsList", tmpRxnsList)
                    write(filemax, "rxnsOptMode", tmpRxnsOptMode)

                    # close the 2 file streams
                    close(filemin)
                    close(filemax)
                    printstyled("Done.\n"; color=:green)
                else
                    fvamin[:, rxnsList[rxnsKey[p]]] = fetch(R[p, 1])[2][:, :]
                    fvamax[:, rxnsList[rxnsKey[p]]] = fetch(R[p, 2])[2][:, :]
                end
            end

            # save the solver status for each reaction
            statussolmin[rxnsList[rxnsKey[p]]] = fetch(R[p, 1])[3][rxnsList[rxnsKey[p]]]
            statussolmax[rxnsList[rxnsKey[p]]] = fetch(R[p, 2])[3][rxnsList[rxnsKey[p]]]
        end

    # perform maximizations and minimizations sequentially
    else
        m, x, c = buildCobraLP(model, solver)

        # adjust the solver parameters based on the model
        autoTuneSolver(m, nMets, nRxns, solver)

        minFlux, fvamin, statussolmin = loopFBA(m, x, c, rxnsList, nRxns, rxnsOptMode, 0, 1, resultsDir, logFiles, onlyFluxes, printLevel)
        maxFlux, fvamax, statussolmax = loopFBA(m, x, c, rxnsList, nRxns, rxnsOptMode, 1, 1, resultsDir, logFiles, onlyFluxes, printLevel)
    end

    return minFlux, maxFlux, optSol, fbaSol, fvamin, fvamax, statussolmin, statussolmax

end

#-------------------------------------------------------------------------------------------
"""
    printSolSummary(testFile, optSol, maxFlux, minFlux, solTime, nWorkers, solverName, strategy, saveChunks, printLevel)

Output a solution summary

# INPUTS

- `testFile`:       Name of the `.mat` test file
- `optSol`:         Optimal solution of the initial FBA
- `minFlux`:        Minimum flux for each reaction
- `maxFlux`:        Maximum flux for each reaction
- `solTime`:        Solution time (in seconds)
- `nWorkers`:       Number of workers as initialized using `createPool()` or similar
- `solverName`:     Name of the solver
- `strategy`:       Number of the splitting strategy
    - 0: Blind splitting: default random distribution
    - 1: Extremal dense-and-sparse splitting: every worker receives dense and sparse reactions, starting from both extremal indices of the sorted column density vector
    - 2: Central dense-and-sparse splitting: every worker receives dense and sparse reactions, starting from the beginning and center indices of the sorted column density vector
- `saveChunks`:     Save the fluxes of the minimizations and maximizations in individual files on each worker (applicable for large models)

# OUTPUTS

- (Printed summary)

See also: `norm()`, `maximum()`, `minimum()`

"""

function printSolSummary(testFile::String, optSol, maxFlux, minFlux, solTime, nWorkers, solverName, strategy=0, saveChunks=false, printLevel::Int=1)

    # print a solution summary
    if printLevel > 0
        println("\n-- Solution summary --\n")
        printstyled("$testFile\n"; color=:blue)

        if !isnan(optSol)  println(" Original FBA obj.val         ", optSol)  end

        tmp = maximum(maxFlux)
        if !isnan(tmp)  println(" Maximum of maxFlux:          ", tmp)  end

        tmp = minimum(maxFlux)
        if !isnan(tmp)  println(" Minimum of maxFlux:          ", tmp)  end

        tmp = maximum(minFlux)
        if !isnan(tmp)  println(" Maximum of minFlux:          ", tmp)  end

        tmp = minimum(minFlux)
        if !isnan(tmp)  println(" Minimum of minFlux:          ", tmp)  end

        tmp = norm(maxFlux)
        if !isnan(tmp)  println(" Norm of maxFlux:             ", tmp)  end

        tmp = norm(minFlux)
        if !isnan(tmp)  println(" Norm of minFlux:             ", tmp)  end

        println(" Solution time [s]:           ", solTime)
        println(" Number of workers:           ", nWorkers)
        println(" Solver:                      ", solverName)
        println(" Distribution strategy:       ", strategy)
        println(" Saving individual files:     ", saveChunks)
        println()
    end
end

#------------------------------------------------------------------------------------------
"""
    saveDistributedFBA(fileName::String, vars, printLevel)

Output a file with all the output variables of `distributedFBA()` and `rxnsList`

# INPUTS

- `fileName`:         Filename of the output
- `vars`:             List of variables (default: ["minFlux", "maxFlux", "optSol", "fbaSol", "fvamin", "fvamax", "statussolmin", "statussolmax", "rxnsList"])

# OUTPUTS

- `.mat` file with the specified output variables

# EXAMPLES

- Minimum working example
```julia
julia> saveDistributedFBA("myResults.mat")
```

- File location
```julia
julia> saveDistributedFBA("myDirectory/myResults.mat")
```

- Home location
```julia
julia> saveDistributedFBA(homedir()*"/myResults.mat")
```

- Save minFlux and maxFlux variables
```julia
julia> saveDistributedFBA(homedir()*"/myResults.mat", ["minFlux", "maxFlux"])
```

"""

function saveDistributedFBA(fileName::String, vars::Array{String,1} = ["minFlux", "maxFlux", "optSol", "fbaSol", "fvamin", "fvamax", "statussolmin", "statussolmax", "rxnsList"], printLevel::Int=1)

    # open a file with a give filename
    file = matopen(fileName, "w")

    # initialize the counter for the variables
    countSavedVars = 0

    # loop through the list of variables
    for i = 1:length(vars)
        if isdefined(Main, Symbol(vars[i]))
            if printLevel > 0
                print("Saving $(vars[i]) (T:> $(typeof(Main.eval(Symbol(vars[i]))))) ...")
            end

            # write the variable to the file
            write(file, "$(vars[i])", convertUnitRange(Main.eval(Symbol(vars[i])) ))

            # increment the counter
            countSavedVars = countSavedVars + 1

            if printLevel > 0
                printstyled("Done.\n"; color=:green)
            end
        end
    end

    # close the file and return a status message
    close(file)

    # print a status message
    if countSavedVars > 0
        if printLevel > 0
            printstyled("All available variables saved to $fileName.\n"; color=:green)
        end
    else
        @warn "No variables saved."
    end
end

export preFBA!, splitRange, loopFBA, distributedFBA, printSolSummary, saveDistributedFBA

#------------------------------------------------------------------------------------------<|MERGE_RESOLUTION|>--- conflicted
+++ resolved
@@ -75,11 +75,7 @@
 
         # solve the original LP problem
         status, objval, sol = solveCobraLP(model, solver)
-<<<<<<< HEAD
-        
-=======
-
->>>>>>> 8464e184
+
         if status == MathOptInterface.TerminationStatusCode(1)
             # retrieve the solution to the initial LP
             FBAobj = objval
